[versions]
accompanist = "0.36.0"
androidDesugarJdkLibs = "2.1.3"
# AGP and tools should be updated together
androidGradlePlugin = "8.6.1"
androidTools = "31.7.3"
androidxActivity = "1.9.3"
androidxAppCompat = "1.7.0"
androidxBrowser = "1.8.0"
androidxComposeBom = "2024.11.00"
androidxComposeRuntimeTracing = "1.7.5"
androidxCore = "1.13.1"
androidxCoreSplashscreen = "1.0.1"
androidxDataStore = "1.1.1"
androidxEspresso = "3.6.1"
androidxHiltNavigationCompose = "1.2.0"
androidxLifecycle = "2.8.7"
androidxMacroBenchmark = "1.3.3"
androidxMetrics = "1.0.0-beta01"
androidxNavigation = "2.8.4"
androidxProfileinstaller = "1.4.1"
androidxTestCore = "1.6.1"
androidxTestExt = "1.2.1"
androidxTestRules = "1.6.1"
androidxTestRunner = "1.6.2"
androidxTracing = "1.3.0-alpha02"
androidxUiAutomator = "2.3.0"
androidxWindowManager = "1.3.0"
androidxWork = "2.9.1"
coil = "2.7.0"
dependencyGuard = "0.5.0"
firebaseBom = "33.7.0"
firebaseCrashlyticsPlugin = "3.0.2"
firebasePerfPlugin = "1.4.2"
gmsPlugin = "4.4.2"
googleOss = "17.1.0"
googleOssPlugin = "0.10.6"
hilt = "2.52"
hiltExt = "1.2.0"
jacoco = "0.8.12"
junit4 = "4.13.2"
kotlin = "2.0.20"
kotlinxCoroutines = "1.9.0"
kotlinxDatetime = "0.6.1"
kotlinxSerializationJson = "1.6.3"
ksp = "2.0.20-1.0.25"
moduleGraph = "2.7.1"
okhttp = "4.12.0"
protobuf = "4.28.2"
protobufPlugin = "0.9.4"
retrofit = "2.11.0"
retrofitKotlinxSerializationJson = "1.0.0"
robolectric = "4.14.1"
<<<<<<< HEAD
roborazzi = "1.33.0"
=======
roborazzi = "1.36.0"
>>>>>>> e36b7ab4
room = "2.6.1"
secrets = "2.0.1"
truth = "1.4.4"
turbine = "1.1.0"

[bundles]
androidx-compose-ui-test = ["androidx-compose-ui-test", "androidx-compose-ui-testManifest"]

[libraries]
accompanist-permissions = { group = "com.google.accompanist", name = "accompanist-permissions", version.ref = "accompanist" }
android-desugarJdkLibs = { group = "com.android.tools", name = "desugar_jdk_libs", version.ref = "androidDesugarJdkLibs" }
androidx-activity-compose = { group = "androidx.activity", name = "activity-compose", version.ref = "androidxActivity" }
androidx-appcompat = { group = "androidx.appcompat", name = "appcompat", version.ref = "androidxAppCompat" }
androidx-benchmark-macro = { group = "androidx.benchmark", name = "benchmark-macro-junit4", version.ref = "androidxMacroBenchmark" }
androidx-browser = { group = "androidx.browser", name = "browser", version.ref = "androidxBrowser" }
androidx-compose-bom = { group = "androidx.compose", name = "compose-bom", version.ref = "androidxComposeBom" }
androidx-compose-foundation = { group = "androidx.compose.foundation", name = "foundation" }
androidx-compose-foundation-layout = { group = "androidx.compose.foundation", name = "foundation-layout" }
androidx-compose-material-iconsExtended = { group = "androidx.compose.material", name = "material-icons-extended" }
androidx-compose-material3 = { group = "androidx.compose.material3", name = "material3" }
androidx-compose-material3-navigationSuite = { group = "androidx.compose.material3", name = "material3-adaptive-navigation-suite" }
androidx-compose-material3-adaptive = { group = "androidx.compose.material3.adaptive", name = "adaptive" }
androidx-compose-material3-adaptive-layout = { group = "androidx.compose.material3.adaptive", name = "adaptive-layout" }
androidx-compose-material3-adaptive-navigation = { group = "androidx.compose.material3.adaptive", name = "adaptive-navigation" }
androidx-compose-material3-windowSizeClass = { group = "androidx.compose.material3", name = "material3-window-size-class" }
androidx-compose-runtime = { group = "androidx.compose.runtime", name = "runtime" }
androidx-compose-runtime-tracing = { group = "androidx.compose.runtime", name = "runtime-tracing", version.ref = "androidxComposeRuntimeTracing" }
androidx-compose-ui-test = { group = "androidx.compose.ui", name = "ui-test-junit4" }
androidx-compose-ui-testManifest = { group = "androidx.compose.ui", name = "ui-test-manifest" }
androidx-compose-ui-tooling = { group = "androidx.compose.ui", name = "ui-tooling" }
androidx-compose-ui-tooling-preview = { group = "androidx.compose.ui", name = "ui-tooling-preview" }
androidx-compose-ui-util = { group = "androidx.compose.ui", name = "ui-util" }
androidx-core-ktx = { group = "androidx.core", name = "core-ktx", version.ref = "androidxCore" }
androidx-core-splashscreen = { group = "androidx.core", name = "core-splashscreen", version.ref = "androidxCoreSplashscreen" }
androidx-dataStore = { group = "androidx.datastore", name = "datastore", version.ref = "androidxDataStore" }
androidx-dataStore-core = { group = "androidx.datastore", name = "datastore-core", version.ref = "androidxDataStore" }
androidx-hilt-navigation-compose = { group = "androidx.hilt", name = "hilt-navigation-compose", version.ref = "androidxHiltNavigationCompose" }
androidx-lifecycle-runtimeCompose = { group = "androidx.lifecycle", name = "lifecycle-runtime-compose", version.ref = "androidxLifecycle" }
androidx-lifecycle-runtimeTesting = { group = "androidx.lifecycle", name = "lifecycle-runtime-testing", version.ref = "androidxLifecycle" }
androidx-lifecycle-viewModelCompose = { group = "androidx.lifecycle", name = "lifecycle-viewmodel-compose", version.ref = "androidxLifecycle" }
androidx-metrics = { group = "androidx.metrics", name = "metrics-performance", version.ref = "androidxMetrics" }
androidx-navigation-compose = { group = "androidx.navigation", name = "navigation-compose", version.ref = "androidxNavigation" }
androidx-navigation-testing = { group = "androidx.navigation", name = "navigation-testing", version.ref = "androidxNavigation" }
androidx-profileinstaller = { group = "androidx.profileinstaller", name = "profileinstaller", version.ref = "androidxProfileinstaller" }
androidx-test-core = { group = "androidx.test", name = "core", version.ref = "androidxTestCore" }
androidx-test-espresso-core = { group = "androidx.test.espresso", name = "espresso-core", version.ref = "androidxEspresso" }
androidx-test-ext = { group = "androidx.test.ext", name = "junit-ktx", version.ref = "androidxTestExt" }
androidx-test-rules = { group = "androidx.test", name = "rules", version.ref = "androidxTestRules" }
androidx-test-runner = { group = "androidx.test", name = "runner", version.ref = "androidxTestRunner" }
androidx-test-uiautomator = { group = "androidx.test.uiautomator", name = "uiautomator", version.ref = "androidxUiAutomator" }
androidx-tracing-ktx = { group = "androidx.tracing", name = "tracing-ktx", version.ref = "androidxTracing" }
androidx-window-core = { group = "androidx.window", name = "window-core", version.ref = "androidxWindowManager" }
androidx-work-ktx = { group = "androidx.work", name = "work-runtime-ktx", version.ref = "androidxWork" }
androidx-work-testing = { group = "androidx.work", name = "work-testing", version.ref = "androidxWork" }
coil-kt = { group = "io.coil-kt", name = "coil", version.ref = "coil" }
coil-kt-compose = { group = "io.coil-kt", name = "coil-compose", version.ref = "coil" }
coil-kt-svg = { group = "io.coil-kt", name = "coil-svg", version.ref = "coil" }
firebase-analytics = { group = "com.google.firebase", name = "firebase-analytics" }
firebase-bom = { group = "com.google.firebase", name = "firebase-bom", version.ref = "firebaseBom" }
firebase-cloud-messaging = { group = "com.google.firebase", name = "firebase-messaging" }
firebase-crashlytics = { group = "com.google.firebase", name = "firebase-crashlytics" }
firebase-performance = { group = "com.google.firebase", name = "firebase-perf" }
google-oss-licenses = { group = "com.google.android.gms", name = "play-services-oss-licenses", version.ref = "googleOss" }
google-oss-licenses-plugin = { group = "com.google.android.gms", name = "oss-licenses-plugin", version.ref = "googleOssPlugin" }
hilt-android = { group = "com.google.dagger", name = "hilt-android", version.ref = "hilt" }
hilt-android-testing = { group = "com.google.dagger", name = "hilt-android-testing", version.ref = "hilt" }
hilt-compiler = { group = "com.google.dagger", name = "hilt-compiler", version.ref = "hilt" }
hilt-core = { group = "com.google.dagger", name = "hilt-core", version.ref = "hilt" }
hilt-ext-compiler = { group = "androidx.hilt", name = "hilt-compiler", version.ref = "hiltExt" }
hilt-ext-work = { group = "androidx.hilt", name = "hilt-work", version.ref = "hiltExt" }
javax-inject = { module = "javax.inject:javax.inject", version = "1" }
kotlin-stdlib = { group = "org.jetbrains.kotlin", name = "kotlin-stdlib-jdk8", version.ref = "kotlin" }
kotlin-test = { group = "org.jetbrains.kotlin", name = "kotlin-test", version.ref = "kotlin" }
kotlinx-coroutines-core = { group = "org.jetbrains.kotlinx", name = "kotlinx-coroutines-core", version.ref = "kotlinxCoroutines" }
kotlinx-coroutines-android = { group = "org.jetbrains.kotlinx", name = "kotlinx-coroutines-android", version.ref = "kotlinxCoroutines" }
kotlinx-coroutines-guava = { group = "org.jetbrains.kotlinx", name = "kotlinx-coroutines-guava", version.ref = "kotlinxCoroutines" }
kotlinx-coroutines-test = { group = "org.jetbrains.kotlinx", name = "kotlinx-coroutines-test", version.ref = "kotlinxCoroutines" }
kotlinx-datetime = { group = "org.jetbrains.kotlinx", name = "kotlinx-datetime", version.ref = "kotlinxDatetime" }
kotlinx-serialization-json = { group = "org.jetbrains.kotlinx", name = "kotlinx-serialization-json", version.ref = "kotlinxSerializationJson" }
lint-api = { group = "com.android.tools.lint", name = "lint-api", version.ref = "androidTools" }
lint-checks = { group = "com.android.tools.lint", name = "lint-checks", version.ref = "androidTools" }
lint-tests = { group = "com.android.tools.lint", name = "lint-tests", version.ref = "androidTools" }
okhttp-logging = { group = "com.squareup.okhttp3", name = "logging-interceptor", version.ref = "okhttp" }
protobuf-kotlin-lite = { group = "com.google.protobuf", name = "protobuf-kotlin-lite", version.ref = "protobuf" }
protobuf-protoc = { group = "com.google.protobuf", name = "protoc", version.ref = "protobuf" }
retrofit-core = { group = "com.squareup.retrofit2", name = "retrofit", version.ref = "retrofit" }
retrofit-kotlin-serialization = { group = "com.squareup.retrofit2", name = "converter-kotlinx-serialization", version.ref = "retrofit" }
robolectric = { group = "org.robolectric", name = "robolectric", version.ref = "robolectric" }
roborazzi = { group = "io.github.takahirom.roborazzi", name = "roborazzi", version.ref = "roborazzi" }
roborazzi-accessibility-check = { group = "io.github.takahirom.roborazzi", name = "roborazzi-accessibility-check", version.ref = "roborazzi" }
room-compiler = { group = "androidx.room", name = "room-compiler", version.ref = "room" }
room-ktx = { group = "androidx.room", name = "room-ktx", version.ref = "room" }
room-runtime = { group = "androidx.room", name = "room-runtime", version.ref = "room" }
truth = { group = "com.google.truth", name = "truth", version.ref = "truth" }
turbine = { group = "app.cash.turbine", name = "turbine", version.ref = "turbine" }

# Dependencies of the included build-logic
android-gradlePlugin = { group = "com.android.tools.build", name = "gradle", version.ref = "androidGradlePlugin" }
android-tools-common = { group = "com.android.tools", name = "common", version.ref = "androidTools" }
compose-gradlePlugin = { module = "org.jetbrains.kotlin:compose-compiler-gradle-plugin", version.ref = "kotlin" }
firebase-crashlytics-gradlePlugin = { group = "com.google.firebase", name = "firebase-crashlytics-gradle", version.ref = "firebaseCrashlyticsPlugin" }
firebase-performance-gradlePlugin = { group = "com.google.firebase", name = "perf-plugin", version.ref = "firebasePerfPlugin" }
kotlin-gradlePlugin = { group = "org.jetbrains.kotlin", name = "kotlin-gradle-plugin", version.ref = "kotlin" }
ksp-gradlePlugin = { group = "com.google.devtools.ksp", name = "com.google.devtools.ksp.gradle.plugin", version.ref = "ksp" }
room-gradlePlugin = { group = "androidx.room", name = "room-gradle-plugin", version.ref = "room" }

[plugins]
android-application = { id = "com.android.application", version.ref = "androidGradlePlugin" }
android-library = { id = "com.android.library", version.ref = "androidGradlePlugin" }
android-test = { id = "com.android.test", version.ref = "androidGradlePlugin" }
baselineprofile = { id = "androidx.baselineprofile", version.ref = "androidxMacroBenchmark"}
compose = { id = "org.jetbrains.kotlin.plugin.compose", version.ref = "kotlin" }
dependencyGuard = { id = "com.dropbox.dependency-guard", version.ref = "dependencyGuard" }
firebase-crashlytics = { id = "com.google.firebase.crashlytics", version.ref = "firebaseCrashlyticsPlugin" }
firebase-perf = { id = "com.google.firebase.firebase-perf", version.ref = "firebasePerfPlugin" }
gms = { id = "com.google.gms.google-services", version.ref = "gmsPlugin" }
hilt = { id = "com.google.dagger.hilt.android", version.ref = "hilt" }
kotlin-jvm = { id = "org.jetbrains.kotlin.jvm", version.ref = "kotlin" }
kotlin-serialization = { id = "org.jetbrains.kotlin.plugin.serialization", version.ref = "kotlin" }
ksp = { id = "com.google.devtools.ksp", version.ref = "ksp" }
module-graph = { id = "com.jraska.module.graph.assertion", version.ref = "moduleGraph" }
protobuf = { id = "com.google.protobuf", version.ref = "protobufPlugin" }
roborazzi = { id = "io.github.takahirom.roborazzi", version.ref = "roborazzi" }
room = { id = "androidx.room", version.ref = "room" }
secrets = { id = "com.google.android.libraries.mapsplatform.secrets-gradle-plugin", version.ref = "secrets" }

# Plugins defined by this project
nowinandroid-android-application = { id = "nowinandroid.android.application" }
nowinandroid-android-application-compose = { id = "nowinandroid.android.application.compose" }
nowinandroid-android-application-firebase = { id = "nowinandroid.android.application.firebase" }
nowinandroid-android-application-flavors = { id = "nowinandroid.android.application.flavors" }
nowinandroid-android-application-jacoco = { id = "nowinandroid.android.application.jacoco" }
nowinandroid-android-feature = { id = "nowinandroid.android.feature" }
nowinandroid-android-library = { id = "nowinandroid.android.library" }
nowinandroid-android-library-compose = { id = "nowinandroid.android.library.compose" }
nowinandroid-android-library-jacoco = { id = "nowinandroid.android.library.jacoco" }
nowinandroid-android-lint = { id = "nowinandroid.android.lint" }
nowinandroid-android-room = { id = "nowinandroid.android.room" }
nowinandroid-android-test = { id = "nowinandroid.android.test" }
nowinandroid-hilt = { id = "nowinandroid.hilt" }
nowinandroid-jvm-library = { id = "nowinandroid.jvm.library" }<|MERGE_RESOLUTION|>--- conflicted
+++ resolved
@@ -51,11 +51,7 @@
 retrofit = "2.11.0"
 retrofitKotlinxSerializationJson = "1.0.0"
 robolectric = "4.14.1"
-<<<<<<< HEAD
-roborazzi = "1.33.0"
-=======
 roborazzi = "1.36.0"
->>>>>>> e36b7ab4
 room = "2.6.1"
 secrets = "2.0.1"
 truth = "1.4.4"
