[versions]
accompanist = "0.37.0"
androidDesugarJdkLibs = "2.1.4"
# AGP and tools should be updated together
<<<<<<< HEAD
androidGradlePlugin = "8.7.2"
androidTools = "31.7.2"
androidxActivity = "1.9.3"
androidxAppCompat = "1.7.0"
androidxBrowser = "1.8.0"
androidxComposeBom = "2024.11.00"
androidxComposeRuntimeTracing = "1.0.0-beta01"
androidxCore = "1.13.1"
=======
androidGradlePlugin = "8.7.3"
androidTools = "31.7.3"
androidxActivity = "1.9.3"
androidxAppCompat = "1.7.0"
androidxBrowser = "1.8.0"
androidxComposeBom = "2024.12.01"
androidxComposeRuntimeTracing = "1.7.6"
androidxCore = "1.15.0"
>>>>>>> c6588b0e
androidxCoreSplashscreen = "1.0.1"
androidxDataStore = "1.1.1"
androidxEspresso = "3.6.1"
androidxHiltNavigationCompose = "1.2.0"
androidxLifecycle = "2.8.7"
androidxLintGradle = "1.0.0-alpha03"
androidxMacroBenchmark = "1.3.3"
androidxMetrics = "1.0.0-beta01"
androidxNavigation = "2.8.5"
androidxProfileinstaller = "1.4.1"
androidxTestCore = "1.6.1"
androidxTestExt = "1.2.1"
androidxTestRules = "1.6.1"
androidxTestRunner = "1.6.2"
androidxTracing = "1.3.0-alpha02"
androidxUiAutomator = "2.3.0"
androidxWindowManager = "1.3.0"
androidxWork = "2.10.0"
coil = "2.7.0"
dependencyGuard = "0.5.0"
firebaseBom = "33.7.0"
firebaseCrashlyticsPlugin = "3.0.2"
firebasePerfPlugin = "1.4.2"
gmsPlugin = "4.4.2"
googleOss = "17.1.0"
googleOssPlugin = "0.10.6"
hilt = "2.54"
hiltExt = "1.2.0"
jacoco = "0.8.12"
junit4 = "4.13.2"
kotlin = "2.1.0"
kotlinxCoroutines = "1.10.1"
kotlinxDatetime = "0.6.1"
kotlinxSerializationJson = "1.8.0"
ksp = "2.1.0-1.0.29"
moduleGraph = "2.7.1"
okhttp = "4.12.0"
protobuf = "4.29.2"
protobufPlugin = "0.9.4"
retrofit = "2.11.0"
retrofitKotlinxSerializationJson = "1.0.0"
robolectric = "4.14.1"
roborazzi = "1.39.0"
room = "2.6.1"
secrets = "2.0.1"
truth = "1.4.4"
turbine = "1.2.0"

[bundles]
androidx-compose-ui-test = ["androidx-compose-ui-test", "androidx-compose-ui-testManifest"]

[libraries]
accompanist-permissions = { group = "com.google.accompanist", name = "accompanist-permissions", version.ref = "accompanist" }
android-desugarJdkLibs = { group = "com.android.tools", name = "desugar_jdk_libs", version.ref = "androidDesugarJdkLibs" }
androidx-activity-compose = { group = "androidx.activity", name = "activity-compose", version.ref = "androidxActivity" }
androidx-appcompat = { group = "androidx.appcompat", name = "appcompat", version.ref = "androidxAppCompat" }
androidx-benchmark-macro = { group = "androidx.benchmark", name = "benchmark-macro-junit4", version.ref = "androidxMacroBenchmark" }
androidx-browser = { group = "androidx.browser", name = "browser", version.ref = "androidxBrowser" }
androidx-compose-bom = { group = "androidx.compose", name = "compose-bom", version.ref = "androidxComposeBom" }
androidx-compose-foundation = { group = "androidx.compose.foundation", name = "foundation" }
androidx-compose-foundation-layout = { group = "androidx.compose.foundation", name = "foundation-layout" }
androidx-compose-material-iconsExtended = { group = "androidx.compose.material", name = "material-icons-extended" }
androidx-compose-material3 = { group = "androidx.compose.material3", name = "material3" }
androidx-compose-material3-navigationSuite = { group = "androidx.compose.material3", name = "material3-adaptive-navigation-suite" }
androidx-compose-material3-adaptive = { group = "androidx.compose.material3.adaptive", name = "adaptive" }
androidx-compose-material3-adaptive-layout = { group = "androidx.compose.material3.adaptive", name = "adaptive-layout" }
androidx-compose-material3-adaptive-navigation = { group = "androidx.compose.material3.adaptive", name = "adaptive-navigation" }
androidx-compose-material3-windowSizeClass = { group = "androidx.compose.material3", name = "material3-window-size-class" }
androidx-compose-runtime = { group = "androidx.compose.runtime", name = "runtime" }
androidx-compose-runtime-tracing = { group = "androidx.compose.runtime", name = "runtime-tracing", version.ref = "androidxComposeRuntimeTracing" }
androidx-compose-ui-test = { group = "androidx.compose.ui", name = "ui-test-junit4" }
androidx-compose-ui-testManifest = { group = "androidx.compose.ui", name = "ui-test-manifest" }
androidx-compose-ui-tooling = { group = "androidx.compose.ui", name = "ui-tooling" }
androidx-compose-ui-tooling-preview = { group = "androidx.compose.ui", name = "ui-tooling-preview" }
androidx-compose-ui-util = { group = "androidx.compose.ui", name = "ui-util" }
androidx-core-ktx = { group = "androidx.core", name = "core-ktx", version.ref = "androidxCore" }
androidx-core-splashscreen = { group = "androidx.core", name = "core-splashscreen", version.ref = "androidxCoreSplashscreen" }
androidx-dataStore = { group = "androidx.datastore", name = "datastore", version.ref = "androidxDataStore" }
androidx-dataStore-core = { group = "androidx.datastore", name = "datastore-core", version.ref = "androidxDataStore" }
androidx-hilt-navigation-compose = { group = "androidx.hilt", name = "hilt-navigation-compose", version.ref = "androidxHiltNavigationCompose" }
androidx-lifecycle-runtimeCompose = { group = "androidx.lifecycle", name = "lifecycle-runtime-compose", version.ref = "androidxLifecycle" }
androidx-lifecycle-runtimeTesting = { group = "androidx.lifecycle", name = "lifecycle-runtime-testing", version.ref = "androidxLifecycle" }
androidx-lifecycle-viewModelCompose = { group = "androidx.lifecycle", name = "lifecycle-viewmodel-compose", version.ref = "androidxLifecycle" }
androidx-lint-gradle = { group = "androidx.lint", name = "lint-gradle", version.ref = "androidxLintGradle" }
androidx-metrics = { group = "androidx.metrics", name = "metrics-performance", version.ref = "androidxMetrics" }
androidx-navigation-compose = { group = "androidx.navigation", name = "navigation-compose", version.ref = "androidxNavigation" }
androidx-navigation-testing = { group = "androidx.navigation", name = "navigation-testing", version.ref = "androidxNavigation" }
androidx-profileinstaller = { group = "androidx.profileinstaller", name = "profileinstaller", version.ref = "androidxProfileinstaller" }
androidx-test-core = { group = "androidx.test", name = "core", version.ref = "androidxTestCore" }
androidx-test-espresso-core = { group = "androidx.test.espresso", name = "espresso-core", version.ref = "androidxEspresso" }
androidx-test-ext = { group = "androidx.test.ext", name = "junit-ktx", version.ref = "androidxTestExt" }
androidx-test-rules = { group = "androidx.test", name = "rules", version.ref = "androidxTestRules" }
androidx-test-runner = { group = "androidx.test", name = "runner", version.ref = "androidxTestRunner" }
androidx-test-uiautomator = { group = "androidx.test.uiautomator", name = "uiautomator", version.ref = "androidxUiAutomator" }
androidx-tracing-ktx = { group = "androidx.tracing", name = "tracing-ktx", version.ref = "androidxTracing" }
androidx-window-core = { group = "androidx.window", name = "window-core", version.ref = "androidxWindowManager" }
androidx-work-ktx = { group = "androidx.work", name = "work-runtime-ktx", version.ref = "androidxWork" }
androidx-work-testing = { group = "androidx.work", name = "work-testing", version.ref = "androidxWork" }
coil-kt = { group = "io.coil-kt", name = "coil", version.ref = "coil" }
coil-kt-compose = { group = "io.coil-kt", name = "coil-compose", version.ref = "coil" }
coil-kt-svg = { group = "io.coil-kt", name = "coil-svg", version.ref = "coil" }
firebase-analytics = { group = "com.google.firebase", name = "firebase-analytics" }
firebase-bom = { group = "com.google.firebase", name = "firebase-bom", version.ref = "firebaseBom" }
firebase-cloud-messaging = { group = "com.google.firebase", name = "firebase-messaging" }
firebase-crashlytics = { group = "com.google.firebase", name = "firebase-crashlytics" }
firebase-performance = { group = "com.google.firebase", name = "firebase-perf" }
google-oss-licenses = { group = "com.google.android.gms", name = "play-services-oss-licenses", version.ref = "googleOss" }
google-oss-licenses-plugin = { group = "com.google.android.gms", name = "oss-licenses-plugin", version.ref = "googleOssPlugin" }
hilt-android = { group = "com.google.dagger", name = "hilt-android", version.ref = "hilt" }
hilt-android-testing = { group = "com.google.dagger", name = "hilt-android-testing", version.ref = "hilt" }
hilt-compiler = { group = "com.google.dagger", name = "hilt-compiler", version.ref = "hilt" }
hilt-core = { group = "com.google.dagger", name = "hilt-core", version.ref = "hilt" }
hilt-ext-compiler = { group = "androidx.hilt", name = "hilt-compiler", version.ref = "hiltExt" }
hilt-ext-work = { group = "androidx.hilt", name = "hilt-work", version.ref = "hiltExt" }
javax-inject = { module = "javax.inject:javax.inject", version = "1" }
kotlin-stdlib = { group = "org.jetbrains.kotlin", name = "kotlin-stdlib-jdk8", version.ref = "kotlin" }
kotlin-test = { group = "org.jetbrains.kotlin", name = "kotlin-test", version.ref = "kotlin" }
kotlinx-coroutines-core = { group = "org.jetbrains.kotlinx", name = "kotlinx-coroutines-core", version.ref = "kotlinxCoroutines" }
kotlinx-coroutines-android = { group = "org.jetbrains.kotlinx", name = "kotlinx-coroutines-android", version.ref = "kotlinxCoroutines" }
kotlinx-coroutines-guava = { group = "org.jetbrains.kotlinx", name = "kotlinx-coroutines-guava", version.ref = "kotlinxCoroutines" }
kotlinx-coroutines-test = { group = "org.jetbrains.kotlinx", name = "kotlinx-coroutines-test", version.ref = "kotlinxCoroutines" }
kotlinx-datetime = { group = "org.jetbrains.kotlinx", name = "kotlinx-datetime", version.ref = "kotlinxDatetime" }
kotlinx-serialization-json = { group = "org.jetbrains.kotlinx", name = "kotlinx-serialization-json", version.ref = "kotlinxSerializationJson" }
lint-api = { group = "com.android.tools.lint", name = "lint-api", version.ref = "androidTools" }
lint-checks = { group = "com.android.tools.lint", name = "lint-checks", version.ref = "androidTools" }
lint-tests = { group = "com.android.tools.lint", name = "lint-tests", version.ref = "androidTools" }
okhttp-logging = { group = "com.squareup.okhttp3", name = "logging-interceptor", version.ref = "okhttp" }
protobuf-kotlin-lite = { group = "com.google.protobuf", name = "protobuf-kotlin-lite", version.ref = "protobuf" }
protobuf-protoc = { group = "com.google.protobuf", name = "protoc", version.ref = "protobuf" }
retrofit-core = { group = "com.squareup.retrofit2", name = "retrofit", version.ref = "retrofit" }
retrofit-kotlin-serialization = { group = "com.squareup.retrofit2", name = "converter-kotlinx-serialization", version.ref = "retrofit" }
robolectric = { group = "org.robolectric", name = "robolectric", version.ref = "robolectric" }
roborazzi = { group = "io.github.takahirom.roborazzi", name = "roborazzi", version.ref = "roborazzi" }
roborazzi-accessibility-check = { group = "io.github.takahirom.roborazzi", name = "roborazzi-accessibility-check", version.ref = "roborazzi" }
room-compiler = { group = "androidx.room", name = "room-compiler", version.ref = "room" }
room-ktx = { group = "androidx.room", name = "room-ktx", version.ref = "room" }
room-runtime = { group = "androidx.room", name = "room-runtime", version.ref = "room" }
truth = { group = "com.google.truth", name = "truth", version.ref = "truth" }
turbine = { group = "app.cash.turbine", name = "turbine", version.ref = "turbine" }

# Dependencies of the included build-logic
android-gradlePlugin = { group = "com.android.tools.build", name = "gradle", version.ref = "androidGradlePlugin" }
android-tools-common = { group = "com.android.tools", name = "common", version.ref = "androidTools" }
compose-gradlePlugin = { module = "org.jetbrains.kotlin:compose-compiler-gradle-plugin", version.ref = "kotlin" }
firebase-crashlytics-gradlePlugin = { group = "com.google.firebase", name = "firebase-crashlytics-gradle", version.ref = "firebaseCrashlyticsPlugin" }
firebase-performance-gradlePlugin = { group = "com.google.firebase", name = "perf-plugin", version.ref = "firebasePerfPlugin" }
kotlin-gradlePlugin = { group = "org.jetbrains.kotlin", name = "kotlin-gradle-plugin", version.ref = "kotlin" }
ksp-gradlePlugin = { group = "com.google.devtools.ksp", name = "com.google.devtools.ksp.gradle.plugin", version.ref = "ksp" }
room-gradlePlugin = { group = "androidx.room", name = "room-gradle-plugin", version.ref = "room" }

[plugins]
android-application = { id = "com.android.application", version.ref = "androidGradlePlugin" }
android-library = { id = "com.android.library", version.ref = "androidGradlePlugin" }
android-lint = { id = "com.android.lint", version.ref = "androidGradlePlugin" }
android-test = { id = "com.android.test", version.ref = "androidGradlePlugin" }
baselineprofile = { id = "androidx.baselineprofile", version.ref = "androidxMacroBenchmark"}
compose = { id = "org.jetbrains.kotlin.plugin.compose", version.ref = "kotlin" }
dependencyGuard = { id = "com.dropbox.dependency-guard", version.ref = "dependencyGuard" }
firebase-crashlytics = { id = "com.google.firebase.crashlytics", version.ref = "firebaseCrashlyticsPlugin" }
firebase-perf = { id = "com.google.firebase.firebase-perf", version.ref = "firebasePerfPlugin" }
gms = { id = "com.google.gms.google-services", version.ref = "gmsPlugin" }
hilt = { id = "com.google.dagger.hilt.android", version.ref = "hilt" }
kotlin-jvm = { id = "org.jetbrains.kotlin.jvm", version.ref = "kotlin" }
kotlin-serialization = { id = "org.jetbrains.kotlin.plugin.serialization", version.ref = "kotlin" }
ksp = { id = "com.google.devtools.ksp", version.ref = "ksp" }
module-graph = { id = "com.jraska.module.graph.assertion", version.ref = "moduleGraph" }
protobuf = { id = "com.google.protobuf", version.ref = "protobufPlugin" }
roborazzi = { id = "io.github.takahirom.roborazzi", version.ref = "roborazzi" }
room = { id = "androidx.room", version.ref = "room" }
secrets = { id = "com.google.android.libraries.mapsplatform.secrets-gradle-plugin", version.ref = "secrets" }

# Plugins defined by this project
nowinandroid-android-application = { id = "nowinandroid.android.application" }
nowinandroid-android-application-compose = { id = "nowinandroid.android.application.compose" }
nowinandroid-android-application-firebase = { id = "nowinandroid.android.application.firebase" }
nowinandroid-android-application-flavors = { id = "nowinandroid.android.application.flavors" }
nowinandroid-android-application-jacoco = { id = "nowinandroid.android.application.jacoco" }
nowinandroid-android-feature = { id = "nowinandroid.android.feature" }
nowinandroid-android-library = { id = "nowinandroid.android.library" }
nowinandroid-android-library-compose = { id = "nowinandroid.android.library.compose" }
nowinandroid-android-library-jacoco = { id = "nowinandroid.android.library.jacoco" }
nowinandroid-android-lint = { id = "nowinandroid.android.lint" }
nowinandroid-android-room = { id = "nowinandroid.android.room" }
nowinandroid-android-test = { id = "nowinandroid.android.test" }
nowinandroid-hilt = { id = "nowinandroid.hilt" }
nowinandroid-jvm-library = { id = "nowinandroid.jvm.library" }<|MERGE_RESOLUTION|>--- conflicted
+++ resolved
@@ -2,16 +2,6 @@
 accompanist = "0.37.0"
 androidDesugarJdkLibs = "2.1.4"
 # AGP and tools should be updated together
-<<<<<<< HEAD
-androidGradlePlugin = "8.7.2"
-androidTools = "31.7.2"
-androidxActivity = "1.9.3"
-androidxAppCompat = "1.7.0"
-androidxBrowser = "1.8.0"
-androidxComposeBom = "2024.11.00"
-androidxComposeRuntimeTracing = "1.0.0-beta01"
-androidxCore = "1.13.1"
-=======
 androidGradlePlugin = "8.7.3"
 androidTools = "31.7.3"
 androidxActivity = "1.9.3"
@@ -20,7 +10,6 @@
 androidxComposeBom = "2024.12.01"
 androidxComposeRuntimeTracing = "1.7.6"
 androidxCore = "1.15.0"
->>>>>>> c6588b0e
 androidxCoreSplashscreen = "1.0.1"
 androidxDataStore = "1.1.1"
 androidxEspresso = "3.6.1"
