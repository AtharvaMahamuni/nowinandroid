/*
 * Copyright 2022 The Android Open Source Project
 *
 * Licensed under the Apache License, Version 2.0 (the "License");
 * you may not use this file except in compliance with the License.
 * You may obtain a copy of the License at
 *
 *     https://www.apache.org/licenses/LICENSE-2.0
 *
 * Unless required by applicable law or agreed to in writing, software
 * distributed under the License is distributed on an "AS IS" BASIS,
 * WITHOUT WARRANTIES OR CONDITIONS OF ANY KIND, either express or implied.
 * See the License for the specific language governing permissions and
 * limitations under the License.
 */

package com.google.samples.apps.nowinandroid.feature.foryou

import androidx.activity.ComponentActivity
import androidx.compose.foundation.layout.BoxWithConstraints
import androidx.compose.ui.test.assertHasClickAction
import androidx.compose.ui.test.assertIsEnabled
import androidx.compose.ui.test.assertIsNotEnabled
import androidx.compose.ui.test.hasScrollToNodeAction
import androidx.compose.ui.test.hasText
import androidx.compose.ui.test.junit4.createAndroidComposeRule
import androidx.compose.ui.test.onFirst
import androidx.compose.ui.test.onNodeWithContentDescription
import androidx.compose.ui.test.onNodeWithText
import androidx.compose.ui.test.performScrollToNode
import com.google.samples.apps.nowinandroid.core.domain.model.FollowableTopic
<<<<<<< HEAD
import com.google.samples.apps.nowinandroid.core.domain.model.UserNewsResource
=======
import com.google.samples.apps.nowinandroid.core.domain.model.previewUserNewsResources
>>>>>>> 5638e253
import com.google.samples.apps.nowinandroid.core.model.data.Topic
import com.google.samples.apps.nowinandroid.core.ui.NewsFeedUiState
import org.junit.Rule
import org.junit.Test

class ForYouScreenTest {
    @get:Rule
    val composeTestRule = createAndroidComposeRule<ComponentActivity>()

    private val doneButtonMatcher by lazy {
        hasText(
            composeTestRule.activity.resources.getString(R.string.done)
        )
    }

    @Test
    fun circularProgressIndicator_whenScreenIsLoading_exists() {
        composeTestRule.setContent {
            BoxWithConstraints {
                ForYouScreen(
                    isSyncing = false,
                    onboardingUiState = OnboardingUiState.Loading,
                    feedState = NewsFeedUiState.Loading,
                    onTopicCheckedChanged = { _, _ -> },
                    saveFollowedTopics = {},
                    onNewsResourcesCheckedChanged = { _, _ -> }
                )
            }
        }

        composeTestRule
            .onNodeWithContentDescription(
                composeTestRule.activity.resources.getString(R.string.for_you_loading)
            )
            .assertExists()
    }

    @Test
    fun circularProgressIndicator_whenScreenIsSyncing_exists() {
        composeTestRule.setContent {
            BoxWithConstraints {
                ForYouScreen(
                    isSyncing = true,
                    onboardingUiState = OnboardingUiState.NotShown,
                    feedState = NewsFeedUiState.Success(emptyList()),
                    onTopicCheckedChanged = { _, _ -> },
                    saveFollowedTopics = {},
                    onNewsResourcesCheckedChanged = { _, _ -> }
                )
            }
        }

        composeTestRule
            .onNodeWithContentDescription(
                composeTestRule.activity.resources.getString(R.string.for_you_loading)
            )
            .assertExists()
    }

    @Test
    fun topicSelector_whenNoTopicsSelected_showsTopicChipsAndDisabledDoneButton() {
        composeTestRule.setContent {
            BoxWithConstraints {
                ForYouScreen(
                    isSyncing = false,
                    onboardingUiState =
                    OnboardingUiState.Shown(
                        topics = testTopics,
                    ),
                    feedState = NewsFeedUiState.Success(
                        feed = emptyList()
                    ),
                    onTopicCheckedChanged = { _, _ -> },
                    saveFollowedTopics = {},
                    onNewsResourcesCheckedChanged = { _, _ -> }
                )
            }
        }

        testTopics.forEach { testTopic ->
            composeTestRule
                .onNodeWithText(testTopic.topic.name)
                .assertExists()
                .assertHasClickAction()
        }

        // Scroll until the Done button is visible
        composeTestRule
            .onAllNodes(hasScrollToNodeAction())
            .onFirst()
            .performScrollToNode(doneButtonMatcher)

        composeTestRule
            .onNode(doneButtonMatcher)
            .assertExists()
            .assertIsNotEnabled()
            .assertHasClickAction()
    }

    @Test
    fun topicSelector_whenSomeTopicsSelected_showsTopicChipsAndEnabledDoneButton() {
        composeTestRule.setContent {
            BoxWithConstraints {
                ForYouScreen(
                    isSyncing = false,
                    onboardingUiState =
                    OnboardingUiState.Shown(
                        // Follow one topic
                        topics = testTopics.mapIndexed { index, testTopic ->
                            testTopic.copy(isFollowed = index == 1)
                        }
                    ),
                    feedState = NewsFeedUiState.Success(
                        feed = emptyList()
                    ),
                    onTopicCheckedChanged = { _, _ -> },
                    saveFollowedTopics = {},
                    onNewsResourcesCheckedChanged = { _, _ -> }
                )
            }
        }

        testTopics.forEach { testTopic ->
            composeTestRule
                .onNodeWithText(testTopic.topic.name)
                .assertExists()
                .assertHasClickAction()
        }

        // Scroll until the Done button is visible
        composeTestRule
            .onAllNodes(hasScrollToNodeAction())
            .onFirst()
            .performScrollToNode(doneButtonMatcher)

        composeTestRule
            .onNode(doneButtonMatcher)
            .assertExists()
            .assertIsEnabled()
            .assertHasClickAction()
    }

    @Test
    fun feed_whenInterestsSelectedAndLoading_showsLoadingIndicator() {
        composeTestRule.setContent {
            BoxWithConstraints {
                ForYouScreen(
                    isSyncing = false,
                    onboardingUiState =
                    OnboardingUiState.Shown(topics = testTopics),
                    feedState = NewsFeedUiState.Loading,
                    onTopicCheckedChanged = { _, _ -> },
                    saveFollowedTopics = {},
                    onNewsResourcesCheckedChanged = { _, _ -> }
                )
            }
        }

        composeTestRule
            .onNodeWithContentDescription(
                composeTestRule.activity.resources.getString(R.string.for_you_loading)
            )
            .assertExists()
    }

    @Test
    fun feed_whenNoInterestsSelectionAndLoading_showsLoadingIndicator() {
        composeTestRule.setContent {
            BoxWithConstraints {
                ForYouScreen(
                    isSyncing = false,
                    onboardingUiState = OnboardingUiState.NotShown,
                    feedState = NewsFeedUiState.Loading,
                    onTopicCheckedChanged = { _, _ -> },
                    saveFollowedTopics = {},
                    onNewsResourcesCheckedChanged = { _, _ -> }
                )
            }
        }

        composeTestRule
            .onNodeWithContentDescription(
                composeTestRule.activity.resources.getString(R.string.for_you_loading)
            )
            .assertExists()
    }

    @Test
    fun feed_whenNoInterestsSelectionAndLoaded_showsFeed() {
        composeTestRule.setContent {
            ForYouScreen(
                isSyncing = false,
                onboardingUiState = OnboardingUiState.NotShown,
                feedState = NewsFeedUiState.Success(
<<<<<<< HEAD
                    feed = previewNewsResources.map {
                        UserNewsResource(it, false)
                    }
=======
                    feed = previewUserNewsResources
>>>>>>> 5638e253
                ),
                onTopicCheckedChanged = { _, _ -> },
                saveFollowedTopics = {},
                onNewsResourcesCheckedChanged = { _, _ -> }
            )
        }

        composeTestRule
            .onNodeWithText(
                previewUserNewsResources[0].title,
                substring = true
            )
            .assertExists()
            .assertHasClickAction()

        composeTestRule.onNode(hasScrollToNodeAction())
            .performScrollToNode(
                hasText(
                    previewUserNewsResources[1].title,
                    substring = true
                )
            )

        composeTestRule
            .onNodeWithText(
                previewUserNewsResources[1].title,
                substring = true
            )
            .assertExists()
            .assertHasClickAction()
    }
}

private val testTopic = Topic(
    id = "",
    name = "",
    shortDescription = "",
    longDescription = "",
    url = "",
    imageUrl = ""
)
private val testTopics = listOf(
    FollowableTopic(
        topic = testTopic.copy(id = "0", name = "Headlines"),
        isFollowed = false
    ),
    FollowableTopic(
        topic = testTopic.copy(id = "1", name = "UI"),
        isFollowed = false
    ),
    FollowableTopic(
        topic = testTopic.copy(id = "2", name = "Tools"),
        isFollowed = false
    ),
)<|MERGE_RESOLUTION|>--- conflicted
+++ resolved
@@ -29,11 +29,7 @@
 import androidx.compose.ui.test.onNodeWithText
 import androidx.compose.ui.test.performScrollToNode
 import com.google.samples.apps.nowinandroid.core.domain.model.FollowableTopic
-<<<<<<< HEAD
-import com.google.samples.apps.nowinandroid.core.domain.model.UserNewsResource
-=======
 import com.google.samples.apps.nowinandroid.core.domain.model.previewUserNewsResources
->>>>>>> 5638e253
 import com.google.samples.apps.nowinandroid.core.model.data.Topic
 import com.google.samples.apps.nowinandroid.core.ui.NewsFeedUiState
 import org.junit.Rule
@@ -228,13 +224,7 @@
                 isSyncing = false,
                 onboardingUiState = OnboardingUiState.NotShown,
                 feedState = NewsFeedUiState.Success(
-<<<<<<< HEAD
-                    feed = previewNewsResources.map {
-                        UserNewsResource(it, false)
-                    }
-=======
                     feed = previewUserNewsResources
->>>>>>> 5638e253
                 ),
                 onTopicCheckedChanged = { _, _ -> },
                 saveFollowedTopics = {},
