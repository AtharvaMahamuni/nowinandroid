--- conflicted
+++ resolved
@@ -48,10 +48,7 @@
 import androidx.compose.foundation.lazy.grid.LazyVerticalGrid
 import androidx.compose.foundation.lazy.grid.items
 import androidx.compose.foundation.lazy.grid.rememberLazyGridState
-<<<<<<< HEAD
 import androidx.compose.foundation.lazy.rememberLazyListState
-=======
->>>>>>> 22904e28
 import androidx.compose.foundation.shape.CornerSize
 import androidx.compose.foundation.shape.RoundedCornerShape
 import androidx.compose.material3.ExperimentalMaterial3Api
@@ -208,7 +205,6 @@
                     loadingContentDescription = R.string.for_you_loading
                 )
 
-<<<<<<< HEAD
                     item {
                         Spacer(modifier = Modifier.height(8.dp))
                     }
@@ -216,10 +212,6 @@
                     item {
                         Spacer(Modifier.windowInsetsBottomHeight(WindowInsets.safeDrawing))
                     }
-=======
-                item(span = { GridItemSpan(maxLineSpan) }) {
-                    Spacer(Modifier.windowInsetsBottomHeight(WindowInsets.safeDrawing))
->>>>>>> 22904e28
                 }
             }
         }
