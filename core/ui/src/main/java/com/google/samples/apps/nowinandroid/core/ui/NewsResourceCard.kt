--- conflicted
+++ resolved
@@ -297,9 +297,8 @@
     @PreviewParameter(UserNewsResourcePreviewParameterProvider::class)
     userNewsResources: List<UserNewsResource>,
 ) {
-<<<<<<< HEAD
     CompositionLocalProvider(
-        LocalInspectionMode provides true
+        LocalInspectionMode provides true,
     ) {
         NiaTheme {
             Surface {
@@ -308,19 +307,9 @@
                     isBookmarked = true,
                     onToggleBookmark = {},
                     onClick = {},
+                    onTopicClick = {},
                 )
             }
-=======
-    NiaTheme {
-        Surface {
-            NewsResourceCardExpanded(
-                userNewsResource = userNewsResources[0],
-                isBookmarked = true,
-                onToggleBookmark = {},
-                onClick = {},
-                onTopicClick = {},
-            )
->>>>>>> 803e64be
         }
     }
 }