--- conflicted
+++ resolved
@@ -329,18 +329,6 @@
     @PreviewParameter(UserNewsResourcePreviewParameterProvider::class)
     userNewsResources: List<UserNewsResource>,
 ) {
-<<<<<<< HEAD
-    NiaTheme {
-        Surface {
-            NewsResourceCardExpanded(
-                userNewsResource = userNewsResources[0],
-                isBookmarked = true,
-                hasBeenViewed = false,
-                onToggleBookmark = {},
-                onClick = {},
-                onTopicClick = {},
-            )
-=======
     CompositionLocalProvider(
         LocalInspectionMode provides true,
     ) {
@@ -349,12 +337,12 @@
                 NewsResourceCardExpanded(
                     userNewsResource = userNewsResources[0],
                     isBookmarked = true,
+                    hasBeenViewed = false,
                     onToggleBookmark = {},
                     onClick = {},
                     onTopicClick = {},
                 )
             }
->>>>>>> feafb5fb
         }
     }
 }