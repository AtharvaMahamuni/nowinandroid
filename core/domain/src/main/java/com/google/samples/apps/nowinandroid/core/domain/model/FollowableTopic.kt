--- conflicted
+++ resolved
@@ -22,11 +22,7 @@
 /**
  * A [topic] with the additional information for whether or not it is followed.
  */
-<<<<<<< HEAD
-data class FollowableTopic( //TODO consider changing to UserTopic and flattening
-=======
 data class FollowableTopic( // TODO consider changing to UserTopic and flattening
->>>>>>> 5638e253
     val topic: Topic,
     val isFollowed: Boolean
 )
