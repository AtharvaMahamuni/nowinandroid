--- conflicted
+++ resolved
@@ -35,12 +35,6 @@
     companion object {
         @Provides
         @Singleton
-<<<<<<< HEAD
         fun provideFirebaseAnalytics(): FirebaseAnalytics = Firebase.analytics
-=======
-        fun provideFirebaseAnalytics(): FirebaseAnalytics {
-            return Firebase.analytics
-        }
->>>>>>> 4238aa4c
     }
 }