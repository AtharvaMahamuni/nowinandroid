--- conflicted
+++ resolved
@@ -63,14 +63,8 @@
     fun uiState_whenFollowedTopicsAreLoading_thenShowLoading() = runTest {
         viewModel.uiState.test {
             assertEquals(InterestsUiState.Loading, awaitItem())
-<<<<<<< HEAD
             userDataRepository.setFollowedAuthorIds(setOf("1"))
             userDataRepository.setFollowedTopicIds(emptySet())
-            cancel()
-=======
-            authorsRepository.setFollowedAuthorIds(setOf("1"))
-            topicsRepository.setFollowedTopicIds(emptySet())
->>>>>>> 67729964
         }
     }
 
@@ -78,14 +72,8 @@
     fun uiState_whenFollowedAuthorsAreLoading_thenShowLoading() = runTest {
         viewModel.uiState.test {
             assertEquals(InterestsUiState.Loading, awaitItem())
-<<<<<<< HEAD
             userDataRepository.setFollowedAuthorIds(emptySet())
             userDataRepository.setFollowedTopicIds(setOf("1"))
-            cancel()
-=======
-            authorsRepository.setFollowedAuthorIds(emptySet())
-            topicsRepository.setFollowedTopicIds(setOf("1"))
->>>>>>> 67729964
         }
     }
 
